--- conflicted
+++ resolved
@@ -24,16 +24,10 @@
 
 use crate::{
     format::{
-<<<<<<< HEAD
         manifest::{ChunkInfo, ChunkRef, Manifest, ManifestExtents, ManifestRef},
         snapshot::{
             NodeData, NodeSnapshot, NodeType, Snapshot, SnapshotProperties,
             UserAttributesSnapshot,
-=======
-        manifest::{ChunkInfo, ChunkRef, ManifestExtents, ManifestRef, ManifestsTable},
-        snapshot::{
-            NodeData, NodeSnapshot, NodeType, SnapshotTable, UserAttributesSnapshot,
->>>>>>> 9e0454e6
         },
         ByteRange, Flags, IcechunkFormatError, NodeId, ObjectId,
     },
@@ -289,7 +283,7 @@
     pub async fn init(
         storage: Arc<dyn Storage + Send + Sync>,
     ) -> DatasetResult<DatasetBuilder> {
-        let new_snapshot = SnapshotTable::empty();
+        let new_snapshot = Snapshot::empty();
         let new_snapshot_id = ObjectId::random();
         storage.write_snapshot(new_snapshot_id.clone(), Arc::new(new_snapshot)).await?;
 
@@ -869,51 +863,22 @@
         properties: SnapshotProperties,
     ) -> DatasetResult<ObjectId> {
         // We search for the current manifest. We are assumming a single one for now
-<<<<<<< HEAD
-        let (old_snapshot, old_manifest) = match self.snapshot_id.as_ref() {
-            None => (None, Arc::new(Manifest::default())),
-            Some(snapshot_id) => {
-                let old_snapshot = self.storage().fetch_snapshot(snapshot_id).await?;
-                let old_snapshot_c = Arc::clone(&old_snapshot);
-                // FIXME: currently only looking for the first manifest
-                let manifest_id = old_snapshot_c.iter_arc().find_map(|node| {
-                    match node.node_data {
-                        NodeData::Array(_, man) => {
-                            // TODO: can we avoid clone
-                            man.first().map(|manifest| manifest.object_id.clone())
-                        }
-                        NodeData::Group => None,
-                    }
-                });
-                let old_manifest = match manifest_id {
-                    Some(ref manifest_id) => {
-                        self.storage.fetch_manifests(manifest_id).await?
-                    }
-                    // If there is no previous manifest we create an empty one
-                    None => Arc::new(Manifest::default()),
-                };
-                (Some(old_snapshot), old_manifest)
-=======
-        let old_manifest = {
-            let snapshot = self.storage().fetch_snapshot(&self.snapshot_id).await?;
-            // FIXME: currently only looking for the first manifest
-            let manifest_id = snapshot.iter_arc().find_map(|node| {
-                match node.node_data {
-                    NodeData::Array(_, man) => {
-                        // TODO: can we avoid clone
-                        man.first().map(|manifest| manifest.object_id.clone())
-                    }
-                    NodeData::Group => None,
+        let old_snapshot = self.storage().fetch_snapshot(&self.snapshot_id).await?;
+        let old_snapshot_c = Arc::clone(&old_snapshot);
+        let manifest_id = old_snapshot_c.iter_arc().find_map(|node| {
+            match node.node_data {
+                NodeData::Array(_, man) => {
+                    // TODO: can we avoid clone
+                    man.first().map(|manifest| manifest.object_id.clone())
                 }
-            });
-            match manifest_id {
-                Some(ref manifest_id) => {
-                    self.storage.fetch_manifests(manifest_id).await?
-                }
-                // If there is no previous manifest we create an empty one
-                None => Arc::new(ManifestsTable::default()),
->>>>>>> 9e0454e6
-            }
+                NodeData::Group => None,
+            }
+        });
+
+        let old_manifest = match manifest_id {
+            Some(ref manifest_id) => self.storage.fetch_manifests(manifest_id).await?,
+            // If there is no previous manifest we create an empty one
+            None => Arc::new(Manifest::default()),
         };
 
         // The manifest update process is CPU intensive, so we want to executed it on a worker
@@ -957,12 +922,11 @@
 
                 let all_nodes = self.updated_nodes(&new_manifest_id).await?;
 
-                let new_snapshot = match old_snapshot.as_deref() {
-                    Some(parent) => {
-                        Snapshot::child_from_iter(parent, Some(properties), all_nodes)
-                    }
-                    None => Snapshot::first_from_iter(Some(properties), all_nodes),
-                };
+                let new_snapshot = Snapshot::child_from_iter(
+                    old_snapshot.as_ref(),
+                    Some(properties),
+                    all_nodes,
+                );
                 let new_snapshot = Arc::new(new_snapshot);
                 let new_snapshot_id = &new_snapshot.metadata.id;
                 self.storage
@@ -981,12 +945,13 @@
         &mut self,
         update_branch_name: &str,
         message: &str,
+        properties: Option<SnapshotProperties>,
     ) -> DatasetResult<(ObjectId, BranchVersion)> {
         let current = fetch_branch_tip(self.storage.as_ref(), update_branch_name).await;
 
         match current {
             Err(RefError::RefNotFound(_)) => {
-                self.do_commit(update_branch_name, message).await
+                self.do_commit(update_branch_name, message, properties).await
             }
             Err(err) => Err(err.into()),
             Ok(ref_data) => {
@@ -997,7 +962,7 @@
                         actual_parent: Some(ref_data.snapshot.clone()),
                     })
                 } else {
-                    self.do_commit(update_branch_name, message).await
+                    self.do_commit(update_branch_name, message, properties).await
                 }
             }
         }
@@ -1007,17 +972,14 @@
         &mut self,
         update_branch_name: &str,
         message: &str,
+        properties: Option<SnapshotProperties>,
     ) -> DatasetResult<(ObjectId, BranchVersion)> {
-<<<<<<< HEAD
-        let parent_snaphsot = self.snapshot_id.clone();
-        let new_snapshot = self.flush(SnapshotProperties::default()).await?;
-=======
         let parent_snapshot = self.snapshot_id.clone();
-        let new_snapshot = self.flush().await?;
->>>>>>> 9e0454e6
+        let mut properties = properties.unwrap_or_default();
+        properties.extend(vec![("message".to_string(), Value::from(message))]);
+
+        let new_snapshot = self.flush(properties.clone()).await?;
         let now = Utc::now();
-        let properties =
-            HashMap::from_iter(vec![("message".to_string(), Value::from(message))]);
 
         match update_branch(
             self.storage.as_ref(),
@@ -1804,7 +1766,7 @@
 
         // add a new array and retrieve its node
         ds.add_group("/".into()).await?;
-        let (new_snapshot_id, version) = ds.commit("main", "first commit").await?;
+        let (new_snapshot_id, version) = ds.commit("main", "first commit", None).await?;
         assert_eq!(version, BranchVersion(0));
         assert_eq!(
             new_snapshot_id,
@@ -1861,7 +1823,7 @@
             Some(ChunkPayload::Inline("hello".into())),
         )
         .await?;
-        let (new_snapshot_id, version) = ds.commit("main", "second commit").await?;
+        let (new_snapshot_id, version) = ds.commit("main", "second commit", None).await?;
         assert_eq!(version, BranchVersion(1));
         let (ref_name, ref_data) = fetch_ref(storage.as_ref(), "main").await?;
         assert_eq!(ref_name, Ref::Branch("main".to_string()));
