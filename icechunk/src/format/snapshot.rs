--- conflicted
+++ resolved
@@ -95,7 +95,6 @@
     pub nodes: BTreeMap<Path, NodeSnapshot>,
 }
 
-<<<<<<< HEAD
 impl Default for SnapshotMetadata {
     fn default() -> Self {
         Self {
@@ -103,6 +102,12 @@
             written_at: Utc::now(),
             message: Default::default(),
         }
+    }
+}
+
+impl SnapshotMetadata {
+    fn with_message(msg: String) -> Self {
+        Self { message: msg, ..Self::default() }
     }
 }
 
@@ -167,11 +172,11 @@
         let with_nodes = Self::first_from_iter(None, iter);
         res.nodes = with_nodes.nodes;
         res
-=======
-impl SnapshotTable {
+    }
+
     pub fn empty() -> Self {
-        Self { nodes: BTreeMap::new() }
->>>>>>> 9e0454e6
+        let metadata = SnapshotMetadata::with_message("Dataset initialized".to_string());
+        Self { metadata, ..Self::first(None) }
     }
 
     pub fn get_node(&self, path: &Path) -> IcechunkResult<&NodeSnapshot> {
