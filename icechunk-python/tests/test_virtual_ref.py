--- conflicted
+++ resolved
@@ -41,23 +41,8 @@
 
     # Open the store
     store = await IcechunkStore.open(
-<<<<<<< HEAD
-        storage=StorageConfig.s3_from_config(
-            bucket="testbucket",
-            prefix="python-virtual-ref",
-            credentials=S3Credentials(
-                access_key_id="minio123",
-                secret_access_key="minio123",
-            ),
-            endpoint_url="http://localhost:9000",
-            allow_http=True,
-            region="us-east-1",
-        ),
+        storage=StorageConfig.memory("virtual"),
         mode="w",
-=======
-        storage=StorageConfig.memory("virtual"),
-        mode="r+",
->>>>>>> 65f698c7
         config=StoreConfig(
             virtual_ref_config=VirtualRefConfig.s3_from_config(
                 credentials=S3Credentials(
