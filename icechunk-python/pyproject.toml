[build-system]
requires = ["maturin>=1.7,<2.0"]
build-backend = "maturin"

[project]
name = "icechunk"
requires-python = ">=3.10"
classifiers = [
    "Programming Language :: Rust",
    "Programming Language :: Python :: Implementation :: CPython",
    "Programming Language :: Python :: Implementation :: PyPy",
]
dynamic = ["version"]

dependencies = [
    "zarr==3.0.0a5"
]

[project.optional-dependencies]
test = [
    "coverage",
    "mypy",
    "object-store-python",
    "pytest",
    "pytest-cov",
    "pytest-asyncio",
<<<<<<< HEAD
    "hypothesis",
=======
    "ruff",
>>>>>>> eddeb1e1
]

[tool.maturin]
features = ["pyo3/extension-module"]
module-name = "icechunk._icechunk_python"
python-source = "python"

[tool.pytest.ini_options]
asyncio_mode = "auto"

[tool.pyright]
venvPath = "."
venv = ".venv"<|MERGE_RESOLUTION|>--- conflicted
+++ resolved
@@ -24,11 +24,8 @@
     "pytest",
     "pytest-cov",
     "pytest-asyncio",
-<<<<<<< HEAD
     "hypothesis",
-=======
     "ruff",
->>>>>>> eddeb1e1
 ]
 
 [tool.maturin]
